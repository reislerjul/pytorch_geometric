<<<<<<< HEAD
# from .flag import FLAG
from torch_geometric.contrib.flag.flag import FLAG
=======
from .flag import FLAG
from .flag_callback import (FLAGCallback, FLAGLossHistoryCallback,
                            FLAGPerturbHistoryCallback)
>>>>>>> 04c8a36a

__all__ = classes = [
    'FLAG',
    'FLAGCallback',
    'FLAGLossHistoryCallback',
    'FLAGPerturbHistoryCallback',
]<|MERGE_RESOLUTION|>--- conflicted
+++ resolved
@@ -1,11 +1,6 @@
-<<<<<<< HEAD
-# from .flag import FLAG
-from torch_geometric.contrib.flag.flag import FLAG
-=======
 from .flag import FLAG
 from .flag_callback import (FLAGCallback, FLAGLossHistoryCallback,
                             FLAGPerturbHistoryCallback)
->>>>>>> 04c8a36a
 
 __all__ = classes = [
     'FLAG',
